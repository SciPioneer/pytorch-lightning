--- conflicted
+++ resolved
@@ -17,7 +17,6 @@
 import torch
 
 from pytorch_lightning import Trainer
-from pytorch_lightning.accelerators import accelerator
 from pytorch_lightning.callbacks import ModelCheckpoint
 from pytorch_lightning.trainer.progress import (
     BatchProgress,
@@ -302,7 +301,6 @@
 
     num_optimizers = 3 if use_multiple_optimizers else 1
 
-<<<<<<< HEAD
     optim = trainer.fit_loop.epoch_loop.batch_loop.optimization_progress
 
     total = (4 * num_optimizers + (1 if use_multiple_optimizers else 0)) // accumulate_grad_batches
@@ -313,8 +311,10 @@
     if accumulate_grad_batches == 2 and use_multiple_optimizers:
         total += 1
 
-    assert optim.optimizer.step.total == Tracker(ready=total, started=total, processed=None, completed=total)
-    assert optim.optimizer.step.current == Tracker(ready=current, started=current, processed=None, completed=current)
+    assert optim.optimizer.step.total == Tracker(ready=total + 1, started=total, processed=None, completed=total)
+    assert optim.optimizer.step.current == Tracker(
+        ready=current + 1, started=current, processed=None, completed=current
+    )
 
     if accumulate_grad_batches == 2:
         # that's weird ! todo (tchaton) investigate this
@@ -331,37 +331,6 @@
 
     if accumulate_grad_batches == 2:
         total += 1
-=======
-    optimization = pr.epoch.optimization
-
-    total = (4 * num_optimizers + (1 if use_multiple_optimizers else 0)) // accumulate_grad_batches
-
-    # we raised expection on the first optimizer
-    current = (1 if use_multiple_optimizers else 0)
-
-    if accumulate_grad_batches == 2 and use_multiple_optimizers:
-        total += 1
-
-    assert optimization.optimizer.total == Tracker(ready=total + 1, started=total, processed=None, completed=total)
-    assert optimization.optimizer.current == Tracker(ready=current + 1, started=current, processed=None, completed=current)
-
-    if accumulate_grad_batches == 2:
-        # that's weird ! todo (tchaton) investigate this
-        total = (9 if use_multiple_optimizers else 3)
-        current = 0 # same there.
-
-    assert optimization.zero_grad.total == Tracker(ready=total, started=total, processed=None, completed=total)
-    assert optimization.zero_grad.current == Tracker(ready=current, started=current, processed=None, completed=current)
-
-    # for multiple optimizers: 4 batches + 1 on epoch
-    total = (5 if use_multiple_optimizers else 1) // accumulate_grad_batches
-
-    if accumulate_grad_batches == 2:
-        total += 1
-
-    assert optimization.scheduler.total == Tracker(ready=total, started=None, processed=None, completed=total)
-    assert optimization.scheduler.current == Tracker(ready=0, started=None, processed=None, completed=0)
->>>>>>> e3b80caf
 
     assert optim.scheduler.total == Tracker(ready=total, started=None, processed=None, completed=total)
     # assert optim.scheduler.current == Tracker(ready=0, started=None, processed=None, completed=0)
@@ -403,15 +372,10 @@
     assert optim.optimizer.step.total == Tracker(ready=total, started=total, processed=None, completed=total)
     assert optim.optimizer.step.current == Tracker(ready=current, started=current, processed=None, completed=current)
 
-<<<<<<< HEAD
     assert optim.optimizer.zero_grad.total == Tracker(ready=total, started=total, processed=None, completed=total)
     assert optim.optimizer.zero_grad.current == Tracker(
         ready=current, started=current, processed=None, completed=current
     )
-=======
-    assert optimization.zero_grad.total == Tracker(ready=total, started=total, processed=None, completed=total)
-    assert optimization.zero_grad.current == Tracker(ready=current, started=current, processed=None, completed=current)
->>>>>>> e3b80caf
 
     # for multiple optimizers: 4 batches + 1 on epoch
     if accumulate_grad_batches == 2:
@@ -465,7 +429,7 @@
 
     assert isinstance(pr, EpochLoopProgress)
     assert isinstance(pr.epoch, EpochProgress)
-    assert isinstance(pr.epoch.batch, EpochProgress)
+    assert isinstance(pr.epoch.batch, BatchProgress)
     assert pr.epoch.total == Tracker(ready=2, started=2, processed=1, completed=1)
     assert pr.epoch.current == Tracker(ready=1, started=1, processed=0, completed=0)
 
