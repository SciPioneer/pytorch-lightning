--- conflicted
+++ resolved
@@ -26,7 +26,6 @@
 import pytorch_lightning as pl
 from pytorch_lightning import callbacks, Trainer
 from pytorch_lightning.callbacks import EarlyStopping, ModelCheckpoint
-from pytorch_lightning.metrics import Accuracy
 from pytorch_lightning.utilities.exceptions import MisconfigurationException
 from tests.helpers.boring_model import BoringModel, RandomDictDataset
 from tests.helpers.runif import RunIf
@@ -193,10 +192,6 @@
     assert set(trainer.callback_metrics) == (logged_metrics | pbar_metrics | {'a', 'b'}) - {'epoch'}
 
 
-<<<<<<< HEAD
-@pytest.mark.parametrize(['batches', 'fx', 'result'], [(3, min, 0), (3, torch.max, 2), (11, max, 10), (5, 'avg', 2),
-                                                       (5, 'SUM', 10)])
-=======
 @pytest.mark.parametrize(['batches', 'fx', 'result'], [
     (3, min, 0),
     (3, torch.max, 2),
@@ -204,7 +199,6 @@
     (5, 'avg', 2),
     (5, 'SUM', 10),
 ])
->>>>>>> ec4f8856
 def test__training_step__log_max_reduce_fx(tmpdir, batches, fx, result):
     """
     Tests that log works correctly with different tensor types
@@ -365,7 +359,6 @@
 
         def make_logging(self, pl_module, func_name, on_steps, on_epochs, prob_bars):
             self.call_counter.update([func_name])
-<<<<<<< HEAD
 
             for idx, (on_step, on_epoch, prog_bar) in enumerate(itertools.product(on_steps, on_epochs, prob_bars)):
                 fx = f"{func_name}_{idx}"
@@ -377,19 +370,6 @@
         def on_train_start(self, _, pl_module):
             self.make_logging(pl_module, 'on_train_start', on_steps=[False], on_epochs=[True], prob_bars=self.choices)
 
-=======
-
-            for idx, (on_step, on_epoch, prog_bar) in enumerate(itertools.product(on_steps, on_epochs, prob_bars)):
-                fx = f"{func_name}_{idx}"
-                pl_module.log(fx, self.count, on_step=on_step, on_epoch=on_epoch, prog_bar=prog_bar)
-                self.logged_values[fx].append(self.count)
-                self.logged_arguments[fx] = {"on_step": on_step, "on_epoch": on_epoch, "prog_bar": prog_bar}
-                self.count += 1
-
-        def on_train_start(self, _, pl_module):
-            self.make_logging(pl_module, 'on_train_start', on_steps=[False], on_epochs=[True], prob_bars=self.choices)
-
->>>>>>> ec4f8856
         def on_epoch_start(self, _, pl_module):
             self.make_logging(
                 pl_module, 'on_epoch_start', on_steps=self.choices, on_epochs=[True], prob_bars=self.choices
@@ -473,11 +453,7 @@
 
 
 @pytest.mark.parametrize('gpus', [None, pytest.param(1, marks=RunIf(min_gpus=1))])
-<<<<<<< HEAD
-def test_logging_sync_dist_true_cpu(tmpdir, gpus):
-=======
 def test_logging_sync_dist_true(tmpdir, gpus):
->>>>>>> ec4f8856
     """
     Tests to ensure that the sync_dist flag works (should just return the original value)
     """
@@ -716,36 +692,6 @@
 
     class TestModel(BoringModel):
 
-<<<<<<< HEAD
-        def training_step(self, batch, batch_idx):
-            self.log('foo', Accuracy())
-
-    trainer = Trainer(default_root_dir=tmpdir)
-    model = TestModel()
-    with pytest.raises(MisconfigurationException, match='fix this by setting an attribute for the metric in your'):
-        trainer.fit(model)
-
-    class TestModel(BoringModel):
-
-        def __init__(self):
-            super().__init__()
-            self.bar = Accuracy()
-
-        def training_step(self, batch, batch_idx):
-            self.log('foo', Accuracy())
-
-    trainer = Trainer(default_root_dir=tmpdir)
-    model = TestModel()
-    with pytest.raises(
-        MisconfigurationException,
-        match=r"`self.log\(foo, ..., metric_attribute=name\)` where `name` is one of \['bar'\]"
-    ):
-        trainer.fit(model)
-
-    class TestModel(BoringModel):
-
-=======
->>>>>>> ec4f8856
         def training_step(self, *args):
             loss = super().training_step(*args)['loss']
             return {"loss": loss, 'foo': loss}
