# Copyright The PyTorch Lightning team.
#
# Licensed under the Apache License, Version 2.0 (the "License");
# you may not use this file except in compliance with the License.
# You may obtain a copy of the License at
#
#     http://www.apache.org/licenses/LICENSE-2.0
#
# Unless required by applicable law or agreed to in writing, software
# distributed under the License is distributed on an "AS IS" BASIS,
# WITHOUT WARRANTIES OR CONDITIONS OF ANY KIND, either express or implied.
# See the License for the specific language governing permissions and
# limitations under the License.
import glob
import os
import sys

import pytest

from pytorch_lightning import Trainer
from tests import LEGACY_PATH

LEGACY_CHECKPOINTS_PATH = os.path.join(LEGACY_PATH, 'checkpoints')
CHECKPOINT_EXTENSION = ".ckpt"


# todo: add more legacy checkpoints - for < v0.8
@pytest.mark.parametrize(
    "pl_version",
    [
        # "0.8.1",
        "0.8.3",
        "0.8.4",
        # "0.8.5", # this version has problem with loading on PT<=1.4 as it seems to be archive
        # "0.9.0", # this version has problem with loading on PT<=1.4 as it seems to be archive
        "0.10.0",
        "1.0.0",
        "1.0.1",
        "1.0.2",
        "1.0.3",
        "1.0.4",
        "1.0.5",
        "1.0.6",
        "1.0.7",
        "1.0.8",
        "1.1.0",
        "1.1.1",
        "1.1.2",
        "1.1.3",
        "1.1.4",
        "1.1.5",
        "1.1.6",
        "1.1.7",
        "1.1.8",
        "1.2.0",
        "1.2.1",
        "1.2.2",
<<<<<<< HEAD
=======
        "1.2.3",
>>>>>>> 48bbcd3b
    ]
)
def test_resume_legacy_checkpoints(tmpdir, pl_version: str):
    path_dir = os.path.join(LEGACY_CHECKPOINTS_PATH, pl_version)

    # todo: make this as mock, so it is cleaner...
    orig_sys_paths = list(sys.path)
    sys.path.insert(0, path_dir)
    from zero_training import DummyModel

    path_ckpts = sorted(glob.glob(os.path.join(path_dir, f'*{CHECKPOINT_EXTENSION}')))
    assert path_ckpts, 'No checkpoints found in folder "%s"' % path_dir
    path_ckpt = path_ckpts[-1]

    model = DummyModel.load_from_checkpoint(path_ckpt)
    trainer = Trainer(default_root_dir=tmpdir, max_epochs=6)
    result = trainer.fit(model)
    assert result

    # todo
    # model = DummyModel()
    # trainer = Trainer(default_root_dir=tmpdir, max_epochs=1, resume_from_checkpoint=path_ckpt)
    # result = trainer.fit(model)
    # assert result

    sys.path = orig_sys_paths<|MERGE_RESOLUTION|>--- conflicted
+++ resolved
@@ -55,10 +55,7 @@
         "1.2.0",
         "1.2.1",
         "1.2.2",
-<<<<<<< HEAD
-=======
         "1.2.3",
->>>>>>> 48bbcd3b
     ]
 )
 def test_resume_legacy_checkpoints(tmpdir, pl_version: str):
