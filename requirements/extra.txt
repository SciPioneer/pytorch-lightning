--- conflicted
+++ resolved
@@ -3,13 +3,8 @@
 matplotlib>3.1
 horovod>=0.21.2  # no need to install with [pytorch] as pytorch is already installed
 omegaconf>=2.0.1
-<<<<<<< HEAD
 torchtext>=0.7
-# onnx>=1.7.0
-=======
-torchtext>=0.5
 onnx>=1.7.0
->>>>>>> 441e16f6
 onnxruntime>=1.3.0
 hydra-core>=1.0
 jsonargparse[signatures]>=3.15.0
