--- conflicted
+++ resolved
@@ -38,14 +38,9 @@
 from pytorch_lightning.core.saving import ModelIO
 from pytorch_lightning.trainer.connectors.logger_connector.fx_validator import _FxValidator
 from pytorch_lightning.utilities import (
-<<<<<<< HEAD
-    _TORCH_GREATER_EQUAL_1_10,
-    _TORCH_SHARDED_TENSOR_AVAILABLE,
-=======
     _IS_WINDOWS,
     _TORCH_GREATER_EQUAL_1_10,
     GradClipAlgorithmType,
->>>>>>> cb8a2165
     rank_zero_deprecation,
     rank_zero_warn,
 )
