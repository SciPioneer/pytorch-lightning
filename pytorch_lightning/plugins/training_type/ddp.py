# Copyright The PyTorch Lightning team.
#
# Licensed under the Apache License, Version 2.0 (the "License");
# you may not use this file except in compliance with the License.
# You may obtain a copy of the License at
#
#     http://www.apache.org/licenses/LICENSE-2.0
#
# Unless required by applicable law or agreed to in writing, software
# distributed under the License is distributed on an "AS IS" BASIS,
# WITHOUT WARRANTIES OR CONDITIONS OF ANY KIND, either express or implied.
# See the License for the specific language governing permissions and
# limitations under the License.
import logging
import os
import shutil
import signal
import subprocess
import sys
import tempfile
<<<<<<< HEAD
import time
=======
from datetime import timedelta
>>>>>>> e3b80caf
from time import sleep
from typing import Any, Dict, List, Optional, Union

import __main__
import numpy as np
import torch
import torch.distributed as torch_distrib
from torch.nn.parallel.distributed import DistributedDataParallel
from torch.optim import Optimizer

from pytorch_lightning.distributed import LightningDistributed
from pytorch_lightning.overrides import LightningDistributedModule
from pytorch_lightning.overrides.distributed import prepare_for_backward
from pytorch_lightning.plugins.environments.cluster_environment import ClusterEnvironment
from pytorch_lightning.plugins.training_type.parallel import ParallelPlugin
from pytorch_lightning.utilities import (
    _HYDRA_AVAILABLE,
    _TORCH_GREATER_EQUAL_1_7,
    _TORCH_GREATER_EQUAL_1_8,
    rank_zero_deprecation,
    rank_zero_warn,
)
from pytorch_lightning.utilities.distributed import rank_zero_info, rank_zero_only, ReduceOp, sync_ddp_if_available
from pytorch_lightning.utilities.exceptions import DeadlockDetectedException, MisconfigurationException
from pytorch_lightning.utilities.seed import reset_seed

if _HYDRA_AVAILABLE:
    from hydra.core.hydra_config import HydraConfig
    from hydra.utils import get_original_cwd, to_absolute_path
if _TORCH_GREATER_EQUAL_1_8:
    from pytorch_lightning.utilities.distributed import register_ddp_comm_hook

log = logging.getLogger(__name__)


class DDPPlugin(ParallelPlugin):
    """
    Plugin for multi-process single-device training on one or multiple nodes.

    The master process in each node spawns N-1 child processes via :func:`subprocess.Popen`,
    where N is the number of devices (e.g. GPU) per node.
    It is very similar to how :mod:`torch.distributed.launch` launches processes.
    """

    distributed_backend = "ddp"

    def __init__(
        self,
        parallel_devices: Optional[List[torch.device]] = None,
        num_nodes: Optional[int] = None,
        cluster_environment: ClusterEnvironment = None,
        sync_batchnorm: Optional[bool] = None,
        ddp_comm_state: Optional[object] = None,
        ddp_comm_hook: Optional[callable] = None,
        ddp_comm_wrapper: Optional[callable] = None,
        **kwargs: Union[Any, Dict[str, Any]],
    ) -> None:
        super().__init__(parallel_devices=parallel_devices, cluster_environment=cluster_environment)
        self.interactive_ddp_procs = []
        if num_nodes is not None:
            rank_zero_deprecation(
                "Argument `num_nodes` in `DDPPlugin` is deprecated in v1.4, and will be removed in v1.6."
                " Notice that it will be overriden by the trainer setting."
            )
        self._num_nodes = num_nodes or 1
        if sync_batchnorm is not None:
            rank_zero_deprecation(
                "Argument `sync_batchnorm` in `DDPPlugin` is deprecated in v1.4, and will be removed in v1.6."
                " Notice that it will be overriden by the trainer setting."
            )
        self._sync_batchnorm = sync_batchnorm or False
        self.dist = LightningDistributed()
        self.num_processes = len(self.parallel_devices) if self.parallel_devices is not None else 0
        self._ddp_kwargs = kwargs
        self._has_spawned_children = False
        self.task_idx = None
        self._ddp_comm_state = ddp_comm_state
        self._ddp_comm_hook = ddp_comm_hook
        self._ddp_comm_wrapper = ddp_comm_wrapper
        self._pids: Optional[List[int]] = None
        self._sync_dir: Optional[str] = None
        self.set_world_ranks()

    @property
    def is_distributed(self) -> bool:
        return True

    @property
    def root_device(self) -> torch.device:
        return self.parallel_devices[self.local_rank]

    @property
    def num_nodes(self) -> int:
        return self._num_nodes

    @num_nodes.setter
    def num_nodes(self, num_nodes: int) -> None:
        # note that world ranks is related to num_nodes, when resetting it, need to reset world ranks
        self._num_nodes = num_nodes
        self.set_world_ranks()

    @property
    def sync_batchnorm(self) -> bool:
        return self._sync_batchnorm

    @sync_batchnorm.setter
    def sync_batchnorm(self, sync_batchnorm: bool) -> None:
        self._sync_batchnorm = sync_batchnorm

    @property
    def distributed_sampler_kwargs(self):
        distributed_sampler_kwargs = dict(num_replicas=(self.num_nodes * self.num_processes), rank=self.global_rank)
        return distributed_sampler_kwargs

    @property
    def _is_single_process_single_device(self) -> bool:
        return True

    def setup_environment(self) -> None:
        # start the other scripts
        if not self.cluster_environment.creates_children() and os.environ.get("PL_IN_DDP_SUBPROCESS", "0") != "1":
            self._call_children_scripts()

        # set the task idx
        self.task_idx = self.cluster_environment.local_rank()

        self.setup_distributed()

        # share ddp pids to all processes
        self.share_pids()

    def share_pids(self):
        self.barrier()
        pids = self.all_gather(torch.tensor(os.getpid(), device=self.root_device))
        pids = ','.join(str(pid) for pid in pids.cpu().numpy().tolist())
        os.environ["PL_INTERACTIVE_DDP_PROCS"] = pids
        print(os.environ["PL_INTERACTIVE_DDP_PROCS"])
        self.barrier()

    def _call_children_scripts(self):
        # bookkeeping of spawned processes
        assert self.local_rank == 0
        self._check_can_spawn_children()
        self._has_spawned_children = True

        # DDP Environment variables
        os.environ["MASTER_ADDR"] = self.cluster_environment.master_address()
        os.environ["MASTER_PORT"] = str(self.cluster_environment.master_port())

        # allow the user to pass the node rank
        os.environ["NODE_RANK"] = str(self.cluster_environment.node_rank())
        os.environ["LOCAL_RANK"] = str(self.cluster_environment.local_rank())
        os.environ["PL_TMPDIR"] = tempfile.mkdtemp()

        # create a temporary directory used to synchronize processes on deadlock.
        os.environ["PL_DDP_SYNC_TMPDIR"] = self._sync_dir = tempfile.mkdtemp()

        # Check if the current calling command looked like `python a/b/c.py` or `python -m a.b.c`
        # See https://docs.python.org/3/reference/import.html#main-spec
        if __main__.__spec__ is None:  # pragma: no-cover
            # Script called as `python a/b/c.py`
            # when user is using hydra find the absolute path
            path_lib = os.path.abspath if not _HYDRA_AVAILABLE else to_absolute_path

            # pull out the commands used to run the script and resolve the abs file path
            command = sys.argv
            try:
                full_path = path_lib(command[0])
            except Exception:
                full_path = os.path.abspath(command[0])

            command[0] = full_path
            # use the same python interpreter and actually running
            command = [sys.executable] + command
        else:  # Script called as `python -m a.b.c`
            command = [sys.executable, "-m", __main__.__spec__.name] + sys.argv[1:]

        # the visible devices tell us how many GPUs we want to use.
        # when the trainer script was called the device has already been scoped by the time
        # code reaches this point. so, to call the scripts, we need to leave cuda visible devices alone
        # but forward the GPUs selected via environment variables
        if self.parallel_devices is None:
            raise MisconfigurationException("you selected (distribute_backend = ddp) but did not set Trainer(gpus=?)")

        os.environ["PL_TRAINER_GPUS"] = ",".join([str(device.index) for device in self.parallel_devices])
        os.environ["PL_IN_DDP_SUBPROCESS"] = "1"

        num_gpus = len(self.parallel_devices)
        os.environ["WORLD_SIZE"] = f"{num_gpus * self.num_nodes}"

        self.interactive_ddp_procs = []

        for local_rank in range(1, self.num_processes):
            env_copy = os.environ.copy()
            env_copy["LOCAL_RANK"] = f"{local_rank}"

            if self.lightning_module.logger is not None:
                # spawned processes must reference the same log dir, prevent auto-increment version
                env_copy["PL_EXP_VERSION"] = str(self.lightning_module.logger.version)

            # remove env var if global seed not set
            if os.environ.get("PL_GLOBAL_SEED") is None and "PL_GLOBAL_SEED" in env_copy:
                del env_copy["PL_GLOBAL_SEED"]

            # start process
            # if hydra is available and initialized, make sure to set the cwd correctly
            cwd: Optional[str] = None
            if _HYDRA_AVAILABLE:
                if HydraConfig.initialized():
                    cwd = get_original_cwd()
                    os_cwd = f'"{os.getcwd()}"'
                    command += [f'hydra.run.dir={os_cwd}', f'hydra.job.name=train_ddp_process_{local_rank}']
            proc = subprocess.Popen(command, env=env_copy, cwd=cwd)
            self.interactive_ddp_procs.append(proc)

            # starting all processes at once can cause issues
            # with dataloaders delay between 1-10 seconds
            delay = np.random.uniform(1, 5, 1)[0]
            sleep(delay)

    def setup_distributed(self):
        reset_seed()

        # determine which process we are and world size
        self.set_world_ranks()

        # set warning rank
        rank_zero_only.rank = self.global_rank

        # set up server using proc 0's ip address
        # try to init for 20 times at max in case ports are taken
        # where to store ip_table
        self.init_ddp_connection()

        # set the ranks and devices
        self.dist.rank = self.global_rank
        self.dist.device = self.root_device

    def _check_can_spawn_children(self):
        if self._has_spawned_children:
            raise RuntimeError(
                "You tried to run `.fit` or `.test` multiple times in the same script."
                " This is not supported in DDP mode, switch to `distributed_backend='ddp_spawn'` instead."
            )

    def set_world_ranks(self) -> None:
        if self.cluster_environment is None:
            return
        self.cluster_environment.set_global_rank(self.node_rank * self.num_processes + self.local_rank)
        self.cluster_environment.set_world_size(self.num_nodes * self.num_processes)
        rank_zero_only.rank = self.cluster_environment.global_rank()

    def pre_configure_ddp(self):
        # if unset, default `find_unused_parameters` `True`
        # Many models require setting this parameter to True, as there are corner cases
        # when not all parameter backward hooks are fired by the autograd engine even if require_grad is set to True.
        # This flag does come with a performance hit, so it is suggested to disable in cases where it is possible.
        self._ddp_kwargs["find_unused_parameters"] = self._ddp_kwargs.get("find_unused_parameters", True)
        # todo: PyTorch 1.7.0 DDP introduces ``self.reducer._rebuild_buckets()`` breaking manual_optimization
        if _TORCH_GREATER_EQUAL_1_7 and not self.lightning_module.automatic_optimization and not self._ddp_kwargs.get(
            "find_unused_parameters", False
        ):
            rank_zero_warn(
                "From PyTorch 1.7.0, Lightning ``manual_optimization`` needs to set ``find_unused_parameters=True`` "
                "to properly work with DDP."
            )
            self._ddp_kwargs["find_unused_parameters"] = True

    def _register_ddp_hooks(self) -> None:
        # currently, DDP communication hooks only work with NCCL backend and SPSD (single process single device) mode
        # https://github.com/pytorch/pytorch/blob/v1.8.0/torch/nn/parallel/distributed.py#L1080-L1084
        if (_TORCH_GREATER_EQUAL_1_8 and self.on_gpu and self._is_single_process_single_device):
            register_ddp_comm_hook(
                model=self._model,
                ddp_comm_state=self._ddp_comm_state,
                ddp_comm_hook=self._ddp_comm_hook,
                ddp_comm_wrapper=self._ddp_comm_wrapper,
            )

    def configure_ddp(self):
        self.pre_configure_ddp()
        self._model = DistributedDataParallel(
            LightningDistributedModule(self.model),
            device_ids=self.determine_ddp_device_ids(),
            **self._ddp_kwargs,
        )
        self._register_ddp_hooks()

    def determine_ddp_device_ids(self):
        if self.root_device.type == "cpu":
            return None
        return [self.root_device.index]

    def init_ddp_connection(self, global_rank: Optional[int] = None, world_size: Optional[int] = None) -> None:
        global_rank = global_rank if global_rank is not None else self.cluster_environment.global_rank()
        world_size = world_size if world_size is not None else self.cluster_environment.world_size()
        os.environ["MASTER_ADDR"] = self.cluster_environment.master_address()
        os.environ["MASTER_PORT"] = str(self.cluster_environment.master_port())
        if not torch.distributed.is_initialized():
            log.info(f"initializing ddp: GLOBAL_RANK: {global_rank}, MEMBER: {global_rank + 1}/{world_size}")
            torch_distrib.init_process_group(
                self.torch_distributed_backend,
                rank=global_rank,
                world_size=world_size,
            )

            # on rank=0 let everyone know training is starting
            rank_zero_info(
                f"{'-' * 100}\n"
                f"distributed_backend={self.torch_distributed_backend}\n"
                f"All DDP processes registered. Starting ddp with {self.world_size} processes\n"
                f"{'-' * 100}\n"
            )

    def pre_dispatch(self):
        # move the model to the correct device
        self.model_to_device()

        if self.sync_batchnorm:
            self.model = self.configure_sync_batchnorm(self.model)

        self.configure_ddp()

        # share ddp pids to all processes
        self._share_information_to_prevent_deadlock()

    def post_dispatch(self) -> None:
        self.cluster_environment.teardown()

    def barrier(self, *args, **kwargs) -> None:
        if not torch_distrib.is_initialized():
            return
        if _TORCH_GREATER_EQUAL_1_8 and torch.distributed.get_backend() == "nccl":
            torch_distrib.barrier(device_ids=self.determine_ddp_device_ids())
        else:
            torch_distrib.barrier()

    def broadcast(self, obj: object, src: int = 0) -> object:
        return self.dist.broadcast(obj)

    def pre_backward(self, closure_loss: torch.Tensor, should_accumulate: bool, optimizer: Optimizer, opt_idx: int):
        """Run before precision plugin executes backward"""
        if not self.lightning_module.automatic_optimization:
            prepare_for_backward(self.model, closure_loss)

    def model_to_device(self):
        if self.root_device.type == "cuda":
            torch.cuda.set_device(self.root_device)
        self.model.to(self.root_device)

    def reduce(self, tensor, group: Optional[Any] = None, reduce_op: Union[ReduceOp, str] = "mean") -> torch.Tensor:
        """
        Reduces a tensor from several distributed processes to one aggregated tensor.

        Args:
            tensor: the tensor to sync and reduce
            group: the process group to gather results from. Defaults to all processes (world)
            reduce_op: the reduction operation. Defaults to 'mean'/'avg'.
                Can also be a string 'sum' to calculate the sum during reduction.

        Return:
            reduced value, except when the input was not a tensor the output remains is unchanged
        """
        if isinstance(tensor, torch.Tensor):
            tensor = sync_ddp_if_available(tensor, group, reduce_op=reduce_op)
        return tensor

    def training_step(self, *args, **kwargs):
        return self.model(*args, **kwargs)

    def validation_step(self, *args, **kwargs):
        return self.model(*args, **kwargs)

    def test_step(self, *args, **kwargs):
        return self.model(*args, **kwargs)

    def predict_step(self, *args, **kwargs):
        return self.model(*args, **kwargs)

    def post_training_step(self):
        if not self.lightning_module.automatic_optimization:
            self.model.require_backward_grad_sync = True

    @classmethod
    def register_plugins(cls, plugin_registry: Dict) -> None:
        plugin_registry.register(
            "ddp_find_unused_parameters_false",
            cls,
            description="DDP Plugin with `find_unused_parameters` as False",
            find_unused_parameters=False
        )

    def _share_information_to_prevent_deadlock(self):
        self._share_pids()

        # remove `PL_DDP_SYNC_TMPDIR` from os.environ
        self._sync_dir = os.environ.pop("PL_DDP_SYNC_TMPDIR", None)

    def _share_pids(self):
        """
        Make all DDP processes aware of all processes pids.
        """
        self.barrier()
        pids = self.all_gather(torch.tensor(os.getpid(), device=self.root_device))
        pids = pids.cpu().numpy().tolist()
        self._pids = pids if isinstance(pids, list) else [pids]

    def reconciliate_processes(self, trace: str):
        if self.world_size < 2:
            return

        sync_dir = self._sync_dir

        # save a file locally.
        torch.save(True, os.path.join(sync_dir, f"{self.global_rank}.pl"))

        # sleep for a short time
        time.sleep(3)

        # return if all processes wrote a file in the `sync_dir`.
        # todo (tchaton) Add support for non-shared file-system which will fail.
        if len(os.listdir(sync_dir)) == self.world_size:
            return

        for pid in self._pids:
            if pid != os.getpid():
                os.kill(pid, signal.SIGKILL)
            shutil.rmtree(sync_dir)
            raise DeadlockDetectedException(f"DeadLock detected from rank: {self.global_rank} \n {trace}")<|MERGE_RESOLUTION|>--- conflicted
+++ resolved
@@ -18,11 +18,7 @@
 import subprocess
 import sys
 import tempfile
-<<<<<<< HEAD
 import time
-=======
-from datetime import timedelta
->>>>>>> e3b80caf
 from time import sleep
 from typing import Any, Dict, List, Optional, Union
 
