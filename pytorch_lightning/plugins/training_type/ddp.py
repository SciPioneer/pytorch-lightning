# Copyright The PyTorch Lightning team.
#
# Licensed under the Apache License, Version 2.0 (the "License");
# you may not use this file except in compliance with the License.
# You may obtain a copy of the License at
#
#     http://www.apache.org/licenses/LICENSE-2.0
#
# Unless required by applicable law or agreed to in writing, software
# distributed under the License is distributed on an "AS IS" BASIS,
# WITHOUT WARRANTIES OR CONDITIONS OF ANY KIND, either express or implied.
# See the License for the specific language governing permissions and
# limitations under the License.
import logging
import os
import shutil
import signal
import subprocess
import sys
import tempfile
import time
from time import sleep
from typing import Any, Dict, List, Optional, Union

import __main__
import numpy as np
import torch
import torch.distributed
from torch.nn.parallel.distributed import DistributedDataParallel
from torch.optim import Optimizer

from pytorch_lightning.distributed import LightningDistributed
from pytorch_lightning.overrides import LightningDistributedModule
from pytorch_lightning.overrides.distributed import prepare_for_backward
from pytorch_lightning.plugins.environments.cluster_environment import ClusterEnvironment
from pytorch_lightning.plugins.training_type.parallel import ParallelPlugin
from pytorch_lightning.utilities import (
    _HYDRA_AVAILABLE,
    _TORCH_GREATER_EQUAL_1_7,
    _TORCH_GREATER_EQUAL_1_8,
    rank_zero_deprecation,
    rank_zero_warn,
)
from pytorch_lightning.utilities.distributed import (
    distributed_available,
    rank_zero_info,
    rank_zero_only,
    ReduceOp,
    sync_ddp_if_available,
)
from pytorch_lightning.utilities.exceptions import DeadlockDetectedException, MisconfigurationException
from pytorch_lightning.utilities.seed import reset_seed

if _HYDRA_AVAILABLE:
    from hydra.core.hydra_config import HydraConfig
    from hydra.utils import get_original_cwd, to_absolute_path
if _TORCH_GREATER_EQUAL_1_8:
    from pytorch_lightning.utilities.distributed import register_ddp_comm_hook

log = logging.getLogger(__name__)


class DDPPlugin(ParallelPlugin):
    """
    Plugin for multi-process single-device training on one or multiple nodes.

    The master process in each node spawns N-1 child processes via :func:`subprocess.Popen`,
    where N is the number of devices (e.g. GPU) per node.
    It is very similar to how :mod:`torch.distributed.launch` launches processes.
    """

    distributed_backend = "ddp"

    def __init__(
        self,
        parallel_devices: Optional[List[torch.device]] = None,
        num_nodes: Optional[int] = None,
        cluster_environment: ClusterEnvironment = None,
        sync_batchnorm: Optional[bool] = None,
        ddp_comm_state: Optional[object] = None,
        ddp_comm_hook: Optional[callable] = None,
        ddp_comm_wrapper: Optional[callable] = None,
        **kwargs: Union[Any, Dict[str, Any]],
    ) -> None:
        super().__init__(parallel_devices=parallel_devices, cluster_environment=cluster_environment)
        self.interactive_ddp_procs = []
        if num_nodes is not None:
            rank_zero_deprecation(
                "Argument `num_nodes` in `DDPPlugin` is deprecated in v1.4, and will be removed in v1.6."
                " Notice that it will be overriden by the trainer setting."
            )
        self._num_nodes = num_nodes or 1
        if sync_batchnorm is not None:
            rank_zero_deprecation(
                "Argument `sync_batchnorm` in `DDPPlugin` is deprecated in v1.4, and will be removed in v1.6."
                " Notice that it will be overriden by the trainer setting."
            )
        self._sync_batchnorm = sync_batchnorm or False
        self.dist = LightningDistributed()
        self.num_processes = len(self.parallel_devices) if self.parallel_devices is not None else 0
        self._ddp_kwargs = kwargs
        self._has_spawned_children = False
        self._task_idx = None
        self._ddp_comm_state = ddp_comm_state
        self._ddp_comm_hook = ddp_comm_hook
        self._ddp_comm_wrapper = ddp_comm_wrapper
        self._pids: Optional[List[int]] = None
        self._sync_dir: Optional[str] = None
        self.set_world_ranks()

    @property
    def is_distributed(self) -> bool:
        return True

    @property
    def root_device(self) -> torch.device:
        return self.parallel_devices[self.local_rank]

    @property
    def num_nodes(self) -> int:
        return self._num_nodes

    @num_nodes.setter
    def num_nodes(self, num_nodes: int) -> None:
        # note that world ranks is related to num_nodes, when resetting it, need to reset world ranks
        self._num_nodes = num_nodes
        self.set_world_ranks()

    @property
    def sync_batchnorm(self) -> bool:
        return self._sync_batchnorm

    @sync_batchnorm.setter
    def sync_batchnorm(self, sync_batchnorm: bool) -> None:
        self._sync_batchnorm = sync_batchnorm

    @property
    def task_idx(self) -> Optional[int]:
        rank_zero_deprecation(
            f'`{self.__class__.__name__}.task_idx` is deprecated in v1.4 and will be removed in v1.6. Use '
            f'`{self.__class__.__name__}.local_rank` instead.'
        )
        return self._task_idx

    @task_idx.setter
    def task_idx(self, task_idx: int) -> None:
        self._task_idx = task_idx

    @property
    def distributed_sampler_kwargs(self):
        distributed_sampler_kwargs = dict(num_replicas=(self.num_nodes * self.num_processes), rank=self.global_rank)
        return distributed_sampler_kwargs

    @property
    def _is_single_process_single_device(self) -> bool:
        return True

    def setup_environment(self) -> None:
        # start the other scripts
        if not self.cluster_environment.creates_children():
            self._call_children_scripts()

        # set the task idx
        self.task_idx = self.cluster_environment.local_rank()

        self.setup_distributed()

    def _call_children_scripts(self):
        # bookkeeping of spawned processes
        assert self.local_rank == 0
        self._check_can_spawn_children()
        self._has_spawned_children = True

        # DDP Environment variables
        os.environ["MASTER_ADDR"] = self.cluster_environment.master_address()
        os.environ["MASTER_PORT"] = str(self.cluster_environment.master_port())

        # allow the user to pass the node rank
        os.environ["NODE_RANK"] = str(self.cluster_environment.node_rank())
        os.environ["LOCAL_RANK"] = str(self.cluster_environment.local_rank())

        # create a temporary directory used to synchronize processes on deadlock.
        os.environ["PL_DDP_SYNC_TMPDIR"] = self._sync_dir = tempfile.mkdtemp()

        # Check if the current calling command looked like `python a/b/c.py` or `python -m a.b.c`
        # See https://docs.python.org/3/reference/import.html#main-spec
        if __main__.__spec__ is None:  # pragma: no-cover
            # Script called as `python a/b/c.py`
            # when user is using hydra find the absolute path
            path_lib = os.path.abspath if not _HYDRA_AVAILABLE else to_absolute_path

            # pull out the commands used to run the script and resolve the abs file path
            command = sys.argv
            try:
                full_path = path_lib(command[0])
            except Exception:
                full_path = os.path.abspath(command[0])

            command[0] = full_path
            # use the same python interpreter and actually running
            command = [sys.executable] + command
        else:  # Script called as `python -m a.b.c`
            command = [sys.executable, "-m", __main__.__spec__.name] + sys.argv[1:]

        # the visible devices tell us how many GPUs we want to use.
        # when the trainer script was called the device has already been scoped by the time
        # code reaches this point. so, to call the scripts, we need to leave cuda visible devices alone
        # but forward the GPUs selected via environment variables
        if self.parallel_devices is None:
            raise MisconfigurationException("you selected (distribute_backend = ddp) but did not set Trainer(gpus=?)")

<<<<<<< HEAD
        os.environ["PL_TRAINER_GPUS"] = ",".join([str(device.index) for device in self.parallel_devices])
=======
        os.environ["PL_IN_DDP_SUBPROCESS"] = "1"
>>>>>>> bca5adf6

        os.environ["WORLD_SIZE"] = f"{self.num_processes * self.num_nodes}"

        self.interactive_ddp_procs = []

        for local_rank in range(1, self.num_processes):
            env_copy = os.environ.copy()
            env_copy["LOCAL_RANK"] = f"{local_rank}"

            if self.lightning_module.logger is not None:
                # spawned processes must reference the same log dir, prevent auto-increment version
                env_copy["PL_EXP_VERSION"] = str(self.lightning_module.logger.version)

            # remove env var if global seed not set
            if os.environ.get("PL_GLOBAL_SEED") is None and "PL_GLOBAL_SEED" in env_copy:
                del env_copy["PL_GLOBAL_SEED"]

            # start process
            # if hydra is available and initialized, make sure to set the cwd correctly
            cwd: Optional[str] = None
            if _HYDRA_AVAILABLE:
                if HydraConfig.initialized():
                    cwd = get_original_cwd()
                    os_cwd = f'"{os.getcwd()}"'
                    command += [f'hydra.run.dir={os_cwd}', f'hydra.job.name=train_ddp_process_{local_rank}']
            proc = subprocess.Popen(command, env=env_copy, cwd=cwd)
            self.interactive_ddp_procs.append(proc)

            # starting all processes at once can cause issues
            # with dataloaders delay between 1-10 seconds
            delay = np.random.uniform(1, 5, 1)[0]
            sleep(delay)

    def setup_distributed(self):
        reset_seed()

        # determine which process we are and world size
        self.set_world_ranks()

        # set warning rank
        rank_zero_only.rank = self.global_rank

        # set up server using proc 0's ip address
        # try to init for 20 times at max in case ports are taken
        # where to store ip_table
        self.init_ddp_connection()

        # set the ranks and devices
        self.dist.rank = self.global_rank
        self.dist.device = self.root_device

    def _check_can_spawn_children(self):
        if self._has_spawned_children:
            raise RuntimeError(
                "You tried to run `.fit` or `.test` multiple times in the same script."
                " This is not supported in DDP mode, switch to `distributed_backend='ddp_spawn'` instead."
            )

    def set_world_ranks(self) -> None:
        if self.cluster_environment is None:
            return
        self.cluster_environment.set_global_rank(self.node_rank * self.num_processes + self.local_rank)
        self.cluster_environment.set_world_size(self.num_nodes * self.num_processes)
        rank_zero_only.rank = self.cluster_environment.global_rank()

    def pre_configure_ddp(self):
        # if unset, default `find_unused_parameters` `True`
        # Many models require setting this parameter to True, as there are corner cases
        # when not all parameter backward hooks are fired by the autograd engine even if require_grad is set to True.
        # This flag does come with a performance hit, so it is suggested to disable in cases where it is possible.
        self._ddp_kwargs["find_unused_parameters"] = self._ddp_kwargs.get("find_unused_parameters", True)
        # todo: PyTorch 1.7.0 DDP introduces ``self.reducer._rebuild_buckets()`` breaking manual_optimization
        if _TORCH_GREATER_EQUAL_1_7 and not self.lightning_module.automatic_optimization and not self._ddp_kwargs.get(
            "find_unused_parameters", False
        ):
            rank_zero_warn(
                "From PyTorch 1.7.0, Lightning ``manual_optimization`` needs to set ``find_unused_parameters=True`` "
                "to properly work with DDP."
            )
            self._ddp_kwargs["find_unused_parameters"] = True

    def _register_ddp_hooks(self) -> None:
        # currently, DDP communication hooks only work with NCCL backend and SPSD (single process single device) mode
        # https://github.com/pytorch/pytorch/blob/v1.8.0/torch/nn/parallel/distributed.py#L1080-L1084
        if (_TORCH_GREATER_EQUAL_1_8 and self.on_gpu and self._is_single_process_single_device):
            register_ddp_comm_hook(
                model=self._model,
                ddp_comm_state=self._ddp_comm_state,
                ddp_comm_hook=self._ddp_comm_hook,
                ddp_comm_wrapper=self._ddp_comm_wrapper,
            )

    def configure_ddp(self):
        self.pre_configure_ddp()
        self._model = DistributedDataParallel(
            LightningDistributedModule(self.model),
            device_ids=self.determine_ddp_device_ids(),
            **self._ddp_kwargs,
        )
        self._register_ddp_hooks()

    def determine_ddp_device_ids(self):
        if self.root_device.type == "cpu":
            return None
        return [self.root_device.index]

    def init_ddp_connection(self, global_rank: Optional[int] = None, world_size: Optional[int] = None) -> None:
        global_rank = global_rank if global_rank is not None else self.cluster_environment.global_rank()
        world_size = world_size if world_size is not None else self.cluster_environment.world_size()
        os.environ["MASTER_ADDR"] = self.cluster_environment.master_address()
        os.environ["MASTER_PORT"] = str(self.cluster_environment.master_port())
        if not torch.distributed.is_initialized():
            log.info(f"initializing ddp: GLOBAL_RANK: {global_rank}, MEMBER: {global_rank + 1}/{world_size}")
            torch.distributed.init_process_group(
                self.torch_distributed_backend, rank=global_rank, world_size=world_size
            )

            # on rank=0 let everyone know training is starting
            rank_zero_info(
                f"{'-' * 100}\n"
                f"distributed_backend={self.torch_distributed_backend}\n"
                f"All DDP processes registered. Starting ddp with {self.world_size} processes\n"
                f"{'-' * 100}\n"
            )

    def pre_dispatch(self):
        # move the model to the correct device
        self.model_to_device()

        if self.sync_batchnorm:
            self.model = self.configure_sync_batchnorm(self.model)

        self.configure_ddp()

        # share ddp pids to all processes
        self._share_information_to_prevent_deadlock()

    def post_dispatch(self) -> None:
        self.cluster_environment.teardown()

    def barrier(self, *args, **kwargs) -> None:
        if not distributed_available():
            return
        if _TORCH_GREATER_EQUAL_1_8 and torch.distributed.get_backend() == "nccl":
            torch.distributed.barrier(device_ids=self.determine_ddp_device_ids())
        else:
            torch.distributed.barrier()

    def broadcast(self, obj: object, src: int = 0) -> object:
        return self.dist.broadcast(obj)

    def pre_backward(self, closure_loss: torch.Tensor, should_accumulate: bool, optimizer: Optimizer, opt_idx: int):
        """Run before precision plugin executes backward"""
        if not self.lightning_module.automatic_optimization:
            prepare_for_backward(self.model, closure_loss)

    def model_to_device(self):
        if self.root_device.type == "cuda":
            torch.cuda.set_device(self.root_device)
        self.model.to(self.root_device)

    def reduce(self, tensor, group: Optional[Any] = None, reduce_op: Union[ReduceOp, str] = "mean") -> torch.Tensor:
        """
        Reduces a tensor from several distributed processes to one aggregated tensor.

        Args:
            tensor: the tensor to sync and reduce
            group: the process group to gather results from. Defaults to all processes (world)
            reduce_op: the reduction operation. Defaults to 'mean'/'avg'.
                Can also be a string 'sum' to calculate the sum during reduction.

        Return:
            reduced value, except when the input was not a tensor the output remains is unchanged
        """
        if isinstance(tensor, torch.Tensor):
            tensor = sync_ddp_if_available(tensor, group, reduce_op=reduce_op)
        return tensor

    def training_step(self, *args, **kwargs):
        return self.model(*args, **kwargs)

    def validation_step(self, *args, **kwargs):
        return self.model(*args, **kwargs)

    def test_step(self, *args, **kwargs):
        return self.model(*args, **kwargs)

    def predict_step(self, *args, **kwargs):
        return self.model(*args, **kwargs)

    def post_training_step(self):
        if not self.lightning_module.automatic_optimization:
            self.model.require_backward_grad_sync = True

    @classmethod
    def register_plugins(cls, plugin_registry: Dict) -> None:
        plugin_registry.register(
            "ddp_find_unused_parameters_false",
            cls,
            description="DDP Plugin with `find_unused_parameters` as False",
            find_unused_parameters=False
        )

    def _share_information_to_prevent_deadlock(self):
        self._share_pids()

        # remove `PL_DDP_SYNC_TMPDIR` from os.environ
        self._sync_dir = os.environ.pop("PL_DDP_SYNC_TMPDIR", None)

    def _share_pids(self):
        """
        Make all DDP processes aware of all processes pids.
        """
        self.barrier()
        pids = self.all_gather(torch.tensor(os.getpid(), device=self.root_device))
        pids = pids.cpu().numpy().tolist()
        self._pids = pids if isinstance(pids, list) else [pids]

    def reconciliate_processes(self, trace: str):
        if self.world_size < 2:
            return

        sync_dir = self._sync_dir

        # save a file locally.
        torch.save(True, os.path.join(sync_dir, f"{self.global_rank}.pl"))

        # sleep for a short time
        time.sleep(3)

        # return if all processes wrote a file in the `sync_dir`.
        # todo (tchaton) Add support for non-shared file-system which will fail.
        if len(os.listdir(sync_dir)) == self.world_size:
            return

        for pid in self._pids:
            if pid != os.getpid():
                os.kill(pid, signal.SIGKILL)
            shutil.rmtree(sync_dir)
            raise DeadlockDetectedException(f"DeadLock detected from rank: {self.global_rank} \n {trace}")<|MERGE_RESOLUTION|>--- conflicted
+++ resolved
@@ -209,12 +209,7 @@
         if self.parallel_devices is None:
             raise MisconfigurationException("you selected (distribute_backend = ddp) but did not set Trainer(gpus=?)")
 
-<<<<<<< HEAD
-        os.environ["PL_TRAINER_GPUS"] = ",".join([str(device.index) for device in self.parallel_devices])
-=======
         os.environ["PL_IN_DDP_SUBPROCESS"] = "1"
->>>>>>> bca5adf6
-
         os.environ["WORLD_SIZE"] = f"{self.num_processes * self.num_nodes}"
 
         self.interactive_ddp_procs = []
